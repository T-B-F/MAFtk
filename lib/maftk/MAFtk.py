--- conflicted
+++ resolved
@@ -17,6 +17,8 @@
 from itertools import islice
 from Bio.Align import MultipleSeqAlignment
 
+
+DEBUG = False
 
 
 try:
@@ -199,12 +201,8 @@
         alignments = dict()
         ordered_alignments = list()
         order = list()
-<<<<<<< HEAD
-        print(files)
-=======
-        if __debug__:
+        if DEBUG:
             print(files)
->>>>>>> 58ead090
         for pathfile in files:
             # final positions
             positions = sorted(files[pathfile])
@@ -239,12 +237,8 @@
                         if strand_seq < 0:
                             # convert query positions
                             qstart = srcSize_seq - stop
-<<<<<<< HEAD
-                            qstop = srcSize_seq - tmp
-=======
+                            #qstop = srcSize_seq - tmp
                             qstop = srcSize_seq - start
-
->>>>>>> 58ead090
                         # from this point everything is on the plus strand
                         max_start = max(start_seq, qstart)
                         max_stop = min(stop_seq, qstop)
@@ -258,27 +252,16 @@
 
                         # get new start of alignment                        
                         msa_start, msa_stop, msa_size = seq2msa_startstop(str(seq), abs_start, abs_stop)
-<<<<<<< HEAD
-                        print(strand_seq, strand, file_pos_start, file_pos_stop, pathfile)
-                        print(start_seq, size_seq, qstart, qstop, max_start, max_stop, abs_start, abs_stop)
-                        print(msa_start, msa_stop)
-
-                        alignments[file_pos_idx] = (align[:, msa_start: msa_stop], strand_seq)
-                        order.append((abs_start, abs_stop, file_pos_idx))
-                        print(">", record.seq[msa_start: msa_stop])
-                        print(" ", seq[msa_start: msa_stop])
                         
-=======
-                        if __debug__:
+                        if DEBUG:
                             print(strand_seq, strand, file_pos_start, file_pos_stop, pathfile)
                             print(start_seq, size_seq, srcSize_seq, qstart, qstop, max_start, max_stop, abs_start, abs_stop)
                             print(msa_start, msa_stop)
+                            #print(">", record.seq[msa_start: msa_stop])
+                            #print(" ", seq[msa_start: msa_stop])
 
                         alignments[file_pos_idx] = (align[:, msa_start: msa_stop], strand_seq)
                         order.append((strand_p_start, strand_p_stop, file_pos_idx))
-                        #print(">", record.seq[msa_start: msa_stop])
-                        #print(" ", seq[msa_start: msa_stop])
->>>>>>> 58ead090
                     else:
                         print("Unable to find SeqRecord for species {} in alignment:".format(species))
                         print(align)
@@ -286,24 +269,15 @@
                     prev_pos = file_pos_start + file_pos_size 
                     prev_stop = file_pos_stop
         # order segments and convert to the correct strand if necessary
-<<<<<<< HEAD
-        print(order)
-        order.sort()
-        print(order)
-        if strand < 0:
-            order = order[::-1]
-        print(order)
-=======
-        if __debug__:
+        if DEBUG:
             print(order)
         order.sort()
-        if __debug__:
+        if DEBUG:
             print(order)
         if strand < 0:
             order = order[::-1]
-        if __debug__:
+        if DEBUG:
             print(order)
->>>>>>> 58ead090
         for iv_start, iv_stop, i in order:
             align, strand_seq = alignments[i]
             if strand < 0:
